--- conflicted
+++ resolved
@@ -32,20 +32,6 @@
     def test_executor(self):
         executor = MyExecutor()
         driver = MockExecutorDriver(executor)
-<<<<<<< HEAD
-       
-        args = mesos_pb2.ExecutorArgs()
-        args.framework_id.value = "test"
-        args.executor_id.value = "test-id"
-        args.slave_id.value = "test-slave"
-        args.hostname = socket.gethostname()
-        args.data = marshal.dumps(("./", os.getcwd(), sys.path, 8, "", "", 1, 
-            {'DPARK_HAS_DFS':'False', 'WORKDIR':'/tmp/xxxxx'}))
-        executor.init(driver, args)
-        assert executor.pool
-
-        task = mesos_pb2.TaskDescription()
-=======
       
         executorInfo = mesos_pb2.ExecutorInfo()
         executorInfo.executor_id.value = "test-id"
@@ -63,7 +49,6 @@
         assert executor.init_args
 
         task = mesos_pb2.TaskInfo()
->>>>>>> 51890b4a
         task.name = 'test-task'
         task.task_id.value = '1'
         task.slave_id.value = 'test-slave'
