--- conflicted
+++ resolved
@@ -18,21 +18,12 @@
 import heapq
 import struct
 
-<<<<<<< HEAD
-from serialize import load_func, dump_func
-from dependency import *
-from util import ilen, spawn
-import shuffle
-import moosefs
-from env import env
-=======
 from dpark.serialize import load_func, dump_func
 from dpark.dependency import *
 from dpark.util import spawn, chain
 from dpark.shuffle import Merger, CoGroupMerger
 from dpark.env import env
 from dpark import moosefs
->>>>>>> b6944904
 
 logger = logging.getLogger("rdd")
 
