--- conflicted
+++ resolved
@@ -8,11 +8,8 @@
 import time
 import cPickle
 import zlib as comp
-<<<<<<< HEAD
-=======
 import threading
 import Queue
->>>>>>> 51890b4a
 
 import zmq
 
@@ -25,27 +22,12 @@
     serverUri = None
     shuffleDir = None
     @classmethod
-<<<<<<< HEAD
-    def initialize(cls, isMaster, port):
-        shuffleDir = env.get('WORKDIR')
-        if not shuffleDir:
-            return
-        cls.shuffleDir = shuffleDir
-        if port is None:
-            while not os.path.exists(shuffleDir):
-                time.sleep(0.1) # HACK for moosefs
-            cls.serverUri = 'file://' + cls.shuffleDir
-        else:
-            cls.serverUri = 'http://%s:%d' % (socket.gethostname(), port)
-        logger.debug("shuffle dir: %s", shuffleDir)
-=======
     def initialize(cls, isMaster):
         cls.shuffleDir = env.get('WORKDIR')
         if not cls.shuffleDir:
             return
         cls.serverUri = env.get('SERVER_URI', 'file://' + cls.shuffleDir)
         logger.debug("shuffle dir: %s", cls.shuffleDir)
->>>>>>> 51890b4a
 
     @classmethod
     def getOutputFile(cls, shuffleId, inputId, outputId):
@@ -102,43 +84,6 @@
     def fetch(self, shuffleId, reduceId, func):
         logger.debug("Fetching outputs for shuffle %d, reduce %d", shuffleId, reduceId)
         serverUris = env.mapOutputTracker.getServerUris(shuffleId)
-<<<<<<< HEAD
-        for i, uri in enumerate(serverUris):
-            splitsByUri.setdefault(uri, []).append(i)
-        for uri, parts in splitsByUri.items():
-            for part in parts:
-                if uri == LocalFileShuffle.getServerUri():
-                    url = (file, LocalFileShuffle.getOutputFile(shuffleId, part, reduceId))
-                else:
-                    url = (urllib.urlopen, "%s/%d/%d/%d" % (uri, shuffleId, part, reduceId))
-                logger.debug("fetch %s", url[1])
-                
-                tries = 3
-                while True:
-                    try:
-                        f = url[0](url[1])
-                        flag = f.read(1)
-                        d = comp.decompress(f.read())
-                        f.close()
-                        if flag == 'm':
-                            d = marshal.loads(d)
-                        elif flag == 'p':
-                            d = cPickle.loads(d)
-                        else:
-                            raise ValueError("invalid flag")
-                        break
-                    except IOError, e:
-                        if not os.path.exists(uri): raise
-                        logger.warning("Fetch failed for shuffle %d, reduce %d, %d, %s, %s, try again", shuffleId, reduceId, part, url, e)
-                        tries -= 1
-                        if not tries:
-                            logger.error("Fetch failed for shuffle %d, reduce %d, %d, %s, %s", shuffleId, reduceId, part, url, e)
-                            raise
-                        time.sleep(1)
-                
-                for k,v in d.iteritems():
-                    func(k,v)
-=======
         parts = zip(range(len(serverUris)), serverUris)
         random.shuffle(parts)
         for part, uri in parts:
@@ -199,7 +144,6 @@
         for i in range(self.nthreads):
             self.results.get()
 
->>>>>>> 51890b4a
 
 class MapOutputTrackerMessage: pass
 class GetMapOutputLocations:
