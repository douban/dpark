--- conflicted
+++ resolved
@@ -78,13 +78,8 @@
         else:
             url = "%s/%d/%d/%d" % (uri, shuffleId, part, reduceId)
         logger.debug("fetch %s", url)
-<<<<<<< HEAD
-
-        tries = 4
-=======
         
         tries = 2
->>>>>>> 07c824e3
         while True:
             try:
                 f = urllib.urlopen(url)
@@ -111,11 +106,7 @@
                         shuffleId, reduceId, part, url, e)
                 tries -= 1
                 if not tries:
-<<<<<<< HEAD
-                    logger.error("Fetch failed for shuffle %d, reduce %d, %d, %s, %s",
-=======
                     logger.warning("Fetch failed for shuffle %d, reduce %d, %d, %s, %s", 
->>>>>>> 07c824e3
                             shuffleId, reduceId, part, url, e)
                     from dpark.schedule import FetchFailed
                     raise FetchFailed(uri, shuffleId, part, reduceId)
@@ -165,12 +156,8 @@
         random.shuffle(parts)
         for part, uri in parts:
             self.requests.put((uri, shuffleId, part, reduceId))
-<<<<<<< HEAD
-
-=======
         
         from dpark.schedule import FetchFailed
->>>>>>> 07c824e3
         for i in xrange(len(serverUris)):
             r = self.results.get()
             if isinstance(r, FetchFailed):
