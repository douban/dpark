import os, time
import uuid
import socket
import marshal
import cPickle
import logging
import gc
import random

import zmq

from dpark.util import compress, decompress, getproctitle, setproctitle, spawn
from dpark.cache import Cache
from dpark.serialize import marshalable
from dpark.env import env

logger = logging.getLogger("broadcast")

class SourceInfo:
    Stop = -2

    def __init__(self, addr):
        self.addr = addr
        self.parents = []
        self.leechers = 0
        self.failed = False

    def __cmp__(self, other):
        return self.leechers - other.leechers

    def __repr__(self):
        return "<source %s (%d)>" % (self.addr, self.leechers)

    def is_child_of(self, addr):
        for p in self.parents:
            if p.addr == addr or p.is_child_of(addr):
                return True
        return False

class Block:
    def __init__(self, id, data):
        self.id = id
        self.data = data

class Broadcast:
    initialized = False
    is_master = False
<<<<<<< HEAD
    cache = Cache() 
    broadcastFactory = None
    BlockSize = 1024 * 1024
        
=======
    cache = cache.Cache()
    broadcastFactory = None
    BlockSize = 1024 * 1024
    MaxRetryCount = 2
    MinKnockInterval = 500
    MaxKnockInterval = 999

>>>>>>> b7e00fa3
    def __init__(self, value, is_local):
        assert value is not None, 'broadcast object should not been None'
        self.uuid = str(uuid.uuid4())
        self.value = value
        self.is_local = is_local
        self.bytes = 0
        if is_local:
            if not self.cache.put(self.uuid, value):
                raise Exception('object %s is too big to cache', repr(value))
        else:
            self.send()

    def clear(self):
        self.cache.put(self.uuid, None)

    def __getstate__(self):
        return (self.uuid, self.bytes, self.value if self.bytes < self.BlockSize/20 else None)

    def __setstate__(self, v):
        self.uuid, self.bytes, value = v
        if value is not None:
            self.value = value
<<<<<<< HEAD
    
=======
        Broadcast.ever_used = True

>>>>>>> b7e00fa3
    def __getattr__(self, name):
        if name != 'value':
            return getattr(self.value, name)

        # in the executor process, Broadcast is not initialized
        if not self.initialized:
            raise AttributeError(name)

        uuid = self.uuid
<<<<<<< HEAD
        value = self.cache.get(uuid)
        if value is not None:
            self.value = value
            return value    
        
=======
        self.value = self.cache.get(uuid)
        if self.value is not None:
            return self.value

>>>>>>> b7e00fa3
        oldtitle = getproctitle()
        setproctitle('dpark worker: broadcasting ' + uuid)

        value = self.recv()
        if value is None:
            raise Exception("recv broadcast failed")
        self.value = value
        self.cache.put(uuid, value)

        setproctitle(oldtitle)
<<<<<<< HEAD
        return value 
                
    def send(self):
=======
        return self.value

    def sendBroadcast(self):
>>>>>>> b7e00fa3
        raise NotImplementedError

    def recv(self):
        raise NotImplementedError

    def blockifyObject(self, obj):
        try:
            buf = marshal.dumps(obj)
        except Exception:
            buf = cPickle.dumps(obj, -1)

        N = self.BlockSize
        blockNum = len(buf) / N + 1
<<<<<<< HEAD
        val = [Block(i, compress(buf[i*N:i*N+N])) 
=======
        val = [BroadcastBlock(i, compress(buf[i*N:i*N+N]))
>>>>>>> b7e00fa3
                    for i in range(blockNum)]
        return val, len(buf)

    def unBlockifyObject(self, blocks):
        s = ''.join(decompress(b.data) for b in blocks)
        try:
            return marshal.loads(s)
        except Exception :
            return cPickle.loads(s)

    @classmethod
    def initialize(cls, is_master):
        if cls.initialized:
            return

        cls.initialized = True
        cls.is_master = is_master
        cls.host = socket.gethostname()

        logger.debug("Broadcast initialized")
    
    @classmethod
    def shutdown(cls):
        pass


class TreeBroadcast(Broadcast):
    guides = {}
    MaxDegree = 3
    tracker_addr = None
    tracker_thread = None

    def __init__(self, value, is_local):
        self.initializeSlaveVariables()
        Broadcast.__init__(self, value, is_local)

    def initializeSlaveVariables(self):
        self.blocks = []
        self.server_addr = None
        self.guide_addr = None

    def clear(self):
        Broadcast.clear(self)
        if not self.is_local:
            self.stopServer(self.guide_addr)
            self.server_thread.join()
            self.guide_thread.join()

<<<<<<< HEAD
    def send(self):
        logger.debug("start send %s", self.uuid)
        self.blocks, self.bytes = self.blockifyObject(self.value)
        logger.info("broadcast %s: %d bytes in %d blocks", self.uuid, 
                self.bytes, len(self.blocks))
=======
    def sendBroadcast(self):
        logger.debug("start sendBroadcast %s", self.uuid)
        variableInfo = self.blockifyObject(self.value)
        self.blocks = variableInfo.blocks
        self.total_bytes = variableInfo.total_bytes
        self.total_blocks = variableInfo.total_blocks
        logger.info("broadcast %s: %d bytes in %d blocks", self.uuid,
                self.total_bytes, self.total_blocks)
        self.bytes = self.total_bytes
>>>>>>> b7e00fa3

        self.startServer()
<<<<<<< HEAD
        self.startGuide()
    
    def startGuide(self):
        sock = env.ctx.socket(zmq.REP)
        port = sock.bind_to_random_port("tcp://0.0.0.0")
        self.guide_addr = "tcp://%s:%d" % (self.host, port)
        
        self.guide_thread = spawn(self.guide, sock)
        self.guides[self.uuid] = self

    def guide(self, sock):
        logger.debug("guide start at %s", self.guide_addr)
       
        sources = {}
        listOfSources = [SourceInfo(self.server_addr)]
        while True:
            msg = sock.recv_pyobj()
            if msg == SourceInfo.Stop:
                sock.send_pyobj(0)
                break
            addr = msg
            # use the first one to recover
            if addr in sources:
                ssi = listOfSources[0]
                sock.send_pyobj(ssi)
                continue

=======

    def startGuide(self):
        def run():
            sock = env.ctx.socket(zmq.REP)
            port = sock.bind_to_random_port("tcp://0.0.0.0")
            self.guide_addr = "tcp://%s:%d" % (self.host, port)
            logger.debug("guide start at %s", self.guide_addr)

            sources = {}
>>>>>>> b7e00fa3
            while True:
                ssi = self.selectSuitableSource(listOfSources, addr)
                if not ssi:
                    self.MaxDegree += 1
                    ssi = self.selectSuitableSource(listOfSources, addr)
                if ssi:
                    if not self.check_activity(ssi.addr):
                        ssi.failed = True
                    else:
                        break

<<<<<<< HEAD
            logger.debug("sending selected sourceinfo %s", ssi.addr)
            sock.send_pyobj(ssi)
            
            o = SourceInfo(addr)
            logger.debug("Adding possible new source to listOfSource: %s",
                o)
            sources[addr] = o
            listOfSources.append(o)
            sources[addr].parents.append(ssi)                
=======
                while True:
                    ssi = self.selectSuitableSource(addr)
                    if not ssi:
                        self.MaxDegree += 1
                        ssi = self.selectSuitableSource(addr)
                    if ssi:
                        if not self.check_activity(ssi):
                            ssi.failed = True
                        else:
                            break

                logger.debug("sending selected sourceinfo %s", ssi.addr)
                sock.send_pyobj(ssi)

                o = SourceInfo(addr, self.total_blocks,
                    self.total_bytes, self.block_size)
                logger.debug("Adding possible new source to listOfSource: %s",
                    o)
                sources[addr] = o
                self.listOfSources.append(o)
                sources[addr].parents.append(ssi)
>>>>>>> b7e00fa3

        sock.close()
        logger.debug("Sending stop notification to %d servers ...", len(listOfSources))
        for source_info in listOfSources:
            self.stopServer(source_info.addr)
        self.guides.pop(self.uuid, None)

    def selectSuitableSource(self, listOfSources, skip):
        def parse_host(addr):
            return addr.split(':')[1][2:]
        host = parse_host(skip)
        samehost = [s for s in listOfSources
                if parse_host(s.addr) == host]
        selected = self._selectSource(samehost, skip)
        if not selected:
            selected = self._selectSource(listOfSources, skip)

        if selected:
            selected.leechers += 1
        return selected

    def _selectSource(self, sources, skip):
        for s in sources:
            if (not s.failed and s.addr != skip and not s.is_child_of(skip) and s.leechers < self.MaxDegree):
                return s

    def check_activity(self, addr):
        try:
            host, port = addr.split('://')[1].split(':')
            c = socket.socket(socket.AF_INET, socket.SOCK_STREAM)
            c.connect((host, int(port)))
            c.close()
            return True
        except IOError, e:
            return False

    def startServer(self):
        sock = env.ctx.socket(zmq.REP)
        sock.setsockopt(zmq.LINGER, 0)
        port = sock.bind_to_random_port("tcp://0.0.0.0")
        self.server_addr = 'tcp://%s:%d' % (self.host,port)

        def run():
            logger.debug("server started at %s", self.server_addr)

            while True:
                id = sock.recv_pyobj()
                if id == SourceInfo.Stop:
                    sock.send_pyobj(0)
                    break
                sock.send_pyobj(id < len(self.blocks) and self.blocks[id] or None)

            sock.close()
            logger.debug("stop TreeBroadcast server %s", self.server_addr)

            # clear cache
            self.cache.put(self.uuid, None)

<<<<<<< HEAD
        self.server_thread = spawn(run)
=======
        spawn(run)
        while self.serverAddr is None:
            time.sleep(0.01)
        #logger.debug("server started...")
        self.listOfSources = [SourceInfo(self.serverAddr,
            self.total_blocks, self.total_bytes,
            self.block_size)]
>>>>>>> b7e00fa3

    def stopServer(self, addr):
        req = env.ctx.socket(zmq.REQ)
        req.setsockopt(zmq.LINGER, 0)
        req.connect(addr)
        req.send_pyobj(SourceInfo.Stop)
        avail = req.poll(1 * 100, zmq.POLLIN)
        if avail:
            req.recv_pyobj()
        req.close()

    def recv(self):
        self.initializeSlaveVariables()
<<<<<<< HEAD
=======

>>>>>>> b7e00fa3
        self.startServer()

        start = time.time()
        self.receive(self.uuid)
        value = self.unBlockifyObject(self.blocks)
        used = time.time() - start
        logger.debug("Reading Broadcasted variable %s took %ss", self.uuid, used)
        return value

    def receive(self, uuid):
        guide_addr, total_blocks = self.get_guide_addr(uuid)
        guide_sock = env.ctx.socket(zmq.REQ)
        guide_sock.connect(guide_addr)
        logger.debug("connect to guide %s", guide_addr)

        self.blocks = []
        start = time.time()
        while True:
            guide_sock.send_pyobj(self.server_addr)
            source_info = guide_sock.recv_pyobj()
<<<<<<< HEAD
            logger.debug("received SourceInfo from master: %s", 
=======

            self.total_blocks = source_info.total_blocks
            self.total_bytes = source_info.total_bytes
            logger.debug("received SourceInfo from master: %s",
>>>>>>> b7e00fa3
                source_info)
            self.receiveSingleTransmission(source_info, total_blocks)
            if len(self.blocks) == total_blocks:
                break
<<<<<<< HEAD
=======
        else:
            raise Exception("receiveSingleTransmission failed")

        logger.debug("%s got broadcast in %.1fs from %s", self.serverAddr, time.time() - start, source_info.addr)
>>>>>>> b7e00fa3

        logger.debug("%s got broadcast in %.1fs from %s", self.server_addr, time.time() - start, source_info.addr)
        guide_sock.close()

    def receiveSingleTransmission(self, source_info, total_blocks):
        sock = env.ctx.socket(zmq.REQ)
        sock.setsockopt(zmq.LINGER, 0)
        sock.connect(source_info.addr)
        try:
            for i in range(len(self.blocks), total_blocks):
                while True:
                    sock.send_pyobj(i)
                    avail = sock.poll(10 * 1000, zmq.POLLIN) # unmarshal object will block server thread
                    if not avail:
                        logger.warning("%s recv broadcast %d from %s timeout", self.server_addr, i, source_info.addr)
                        return False
                    block = sock.recv_pyobj()
                    if block is not None:
                        break
                    # not available
                    time.sleep(0.1)

                if not isinstance(block, Block) or i != block.id:
                    logger.error("%s recv bad block %d %s", self.server_addr, i, block)
                    return False
                logger.debug("Received block: %s from %s",
                    block.id, source_info.addr)
                self.blocks.append(block)
        finally:
            sock.close()

    @classmethod
    def initialize(cls, is_master):
        Broadcast.initialize(is_master)
        sock = env.ctx.socket(zmq.REP)
        sock.setsockopt(zmq.LINGER, 0)
        port = sock.bind_to_random_port("tcp://0.0.0.0")
        cls.tracker_addr = 'tcp://%s:%d' % (cls.host, port)

        def run():
<<<<<<< HEAD
            logger.debug("TreeBroadcast tracker started at %s", 
                    cls.tracker_addr)
=======
            sock = env.ctx.socket(zmq.REP)
            sock.setsockopt(zmq.LINGER, 0)
            port = sock.bind_to_random_port("tcp://0.0.0.0")
            cls.master_addr = 'tcp://%s:%d' % (cls.host, port)
            logger.debug("TreeBroadcast tracker started at %s",
                    cls.master_addr)
>>>>>>> b7e00fa3
            while True:
                uuid = sock.recv_pyobj()
                obj = cls.guides.get(uuid, '')
                sock.send_pyobj(obj and (obj.guide_addr, len(obj.blocks)))
                if not uuid:
                    break
            sock.close()
            logger.debug("TreeBroadcast tracker stopped")

        if is_master:
            cls.tracker_thread = spawn(run)
            env.register('TreeBroadcastTrackerAddr', cls.tracker_addr)
        else:
<<<<<<< HEAD
            cls.tracker_addr = env.get('TreeBroadcastTrackerAddr')
            
        logger.debug("TreeBroadcast initialized")

    @classmethod
    def get_guide_addr(cls, uuid):
        sock = env.ctx.socket(zmq.REQ)
        sock.setsockopt(zmq.LINGER, 0)
        sock.connect(cls.tracker_addr)
        sock.send_pyobj(uuid)
        guide_addr = sock.recv_pyobj()
        sock.close()
        return guide_addr

    @classmethod
    def shutdown(cls):
        for uuid, obj in cls.guides.items():
            obj.clear()
        if cls.tracker_thread:
            cls.get_guide_addr('')
            cls.tracker_thread.join()
        Broadcast.shutdown()

class P2PBroadcast(TreeBroadcast):
    def guide(self, sock):
        sources = {self.server_addr: [1] * len(self.blocks)}
        last_check = 0
        while True:
            avail = sock.poll(1*1000, zmq.POLLIN)
            if not avail:
                now = time.time()
                if last_check + 10 < now:
                    for addr in sources.keys():
                        if addr != self.server_addr and not self.check_activity(addr):
                            del sources[addr]
                    last_check = now
                continue

            msg = sock.recv_pyobj()
            if msg == SourceInfo.Stop:
                sock.send_pyobj(0)
                break
            sock.send_pyobj(sources)
            addr, bitmap = msg
            if not addr or not isinstance(addr, str) or not addr.startswith('tcp://'):
                logger.error('invalid server addr: %s', addr)
                continue
            if any(bitmap):
                sources[addr] = bitmap
        
        sock.close()
        logger.debug("Sending stop notification to %d servers ...", len(sources))
        for addr in sources:
            self.stopServer(addr)
        self.sources = {}
        self.guides.pop(self.uuid, None)
            
    def receive(self, uuid):
        r = self.get_guide_addr(uuid)
        assert r, 'broadcast guide has shutdown'
        guide_addr, total_blocks = r
        guide_sock = env.ctx.socket(zmq.REQ)
        guide_sock.connect(guide_addr)
        logger.debug("connect to guide %s", guide_addr)

        self.blocks = [None] * total_blocks
        self.bitmap = [0] * total_blocks
        start = time.time()
        hostname = socket.gethostname()
        while True:
            guide_sock.send_pyobj((self.server_addr, self.bitmap))
            source_infos = guide_sock.recv_pyobj()
            logger.debug("received SourceInfo from master: %s", source_infos.keys()) 
            self.receive_from_local(dict((k,v) for k,v in source_infos.iteritems() if hostname in k))
            self.receive_one(source_infos)
            if all(self.bitmap):
                break
        
        logger.debug("%s got broadcast in %.1fs", self.server_addr, time.time() - start)
        guide_sock.close()
=======
            cls.master_addr = env.get('TreeBroadcastTrackerAddr')

        logger.debug("TreeBroadcast initialized")

    @classmethod
    def registerValue(cls, uuid, guide_addr):
        cls.guides[uuid] = guide_addr
        logger.debug("New value registered with the Tracker %s, %s", uuid, guide_addr)

    @classmethod
    def unregisterValue(cls, uuid):
        guide_addr = cls.guides.pop(uuid, None)
        logger.debug("value unregistered from Tracker %s, %s", uuid, guide_addr)
>>>>>>> b7e00fa3

    def receive_from_local(self, sources):
        poller = zmq.Poller()
        socks = []
        addrs = {}
        for addr in sources:
            i = self.peek(sources[addr])
            if i is None: continue
            self.bitmap[i] = 1
            sock = env.ctx.socket(zmq.REQ)
            sock.setsockopt(zmq.LINGER, 0)
            sock.connect(addr)
            sock.send_pyobj(i)
            poller.register(sock, zmq.POLLIN)
            socks.append(sock)
            addrs[sock] = addr

        while socks:
            t = time.time()
            avail = poller.poll(5 * 1000) # unmarshal object will block server thread
            if not avail:
                break
            for sock, _ in avail:
                block = sock.recv_pyobj()
                if block is not None and isinstance(block, Block):
                    self.blocks[block.id] = block
                    logger.debug("Received block: %s from %s", block.id, addrs[sock])
                i = self.peek(sources[addrs[sock]]) 
                if i is not None:
                    self.bitmap[i] = 1
                    sock.send_pyobj(i)
                else:
                    poller.unregister(sock)
                    socks.remove(sock)
                    sock.close()

        # rebuild bitmap 
        self.bitmap = [int(bool(b)) for b in self.blocks]
        timeout_servers = [addrs.get(sock) for sock in socks]
        if timeout_servers:
            logger.debug("recv from %s timeout", timeout_servers)


    def receive_one(self, sources):
        host = socket.gethostname()
        sources = sources.items() #sorted(sources.items(), key=lambda (k,b):len(b))
        random.shuffle(sources)

        poller = zmq.Poller()
        socks = []
        addrs = {}
        hosts = set()
        for addr, bitmap in sources:
            i = self.peek(bitmap)
            if i is None: continue
            self.bitmap[i] = 1

            host = addr.split(':')[0][5:]
            if host in hosts: continue
            hosts.add(host)

            sock = env.ctx.socket(zmq.REQ)
            sock.setsockopt(zmq.LINGER, 0)
            sock.connect(addr)
            addrs[sock] = addr
            sock.send_pyobj(i)
            poller.register(sock, zmq.POLLIN)
            socks.append(sock)

        while socks:
            t = time.time()
            avail = poller.poll(5 * 1000) # unmarshal object will block server thread
            if not avail:
                break
            for sock, _ in avail:
                block = sock.recv_pyobj()
                if block is not None and isinstance(block, Block):
                    self.blocks[block.id] = block
                    logger.debug("Received block: %s from %s", block.id, addrs.get(sock))
                poller.unregister(sock)
                socks.remove(sock)
                sock.close()

        # rebuild bitmap 
        self.bitmap = [bool(b) for b in self.blocks]
        timeout_servers = [addrs.get(sock) for sock in socks]
        if timeout_servers:
            logger.debug("recv from %s timeout", timeout_servers)

    def peek(self, bitmap):
        avails = [i for i in range(len(bitmap)) if not self.bitmap[i] and bitmap[i]]
        if avails:
            return random.choice(avails)

TheBroadcast = P2PBroadcast

def _test_init():
    TheBroadcast.initialize(False)

def _test_in_process(v):
    assert v.value[0] == 0
    assert len(v.value) == 1000*1000

if __name__ == '__main__':
    import logging
    logging.basicConfig(
        format="%(process)d:%(threadName)s:%(levelname)s %(message)s",
        level=logging.DEBUG)
    TheBroadcast.initialize(True)
    import multiprocessing
    from dpark.env import env
    pool = multiprocessing.Pool(4, _test_init)

    v = range(1000*1000)
    b = TreeBroadcast(v, False)
    b = cPickle.loads(cPickle.dumps(b, -1))
    assert len(b.value) == len(v), b.value

    for i in range(10):
        pool.apply_async(_test_in_process, [b])
    time.sleep(3)<|MERGE_RESOLUTION|>--- conflicted
+++ resolved
@@ -45,20 +45,10 @@
 class Broadcast:
     initialized = False
     is_master = False
-<<<<<<< HEAD
     cache = Cache() 
     broadcastFactory = None
     BlockSize = 1024 * 1024
         
-=======
-    cache = cache.Cache()
-    broadcastFactory = None
-    BlockSize = 1024 * 1024
-    MaxRetryCount = 2
-    MinKnockInterval = 500
-    MaxKnockInterval = 999
-
->>>>>>> b7e00fa3
     def __init__(self, value, is_local):
         assert value is not None, 'broadcast object should not been None'
         self.uuid = str(uuid.uuid4())
@@ -81,12 +71,7 @@
         self.uuid, self.bytes, value = v
         if value is not None:
             self.value = value
-<<<<<<< HEAD
     
-=======
-        Broadcast.ever_used = True
-
->>>>>>> b7e00fa3
     def __getattr__(self, name):
         if name != 'value':
             return getattr(self.value, name)
@@ -96,18 +81,11 @@
             raise AttributeError(name)
 
         uuid = self.uuid
-<<<<<<< HEAD
         value = self.cache.get(uuid)
         if value is not None:
             self.value = value
             return value    
         
-=======
-        self.value = self.cache.get(uuid)
-        if self.value is not None:
-            return self.value
-
->>>>>>> b7e00fa3
         oldtitle = getproctitle()
         setproctitle('dpark worker: broadcasting ' + uuid)
 
@@ -118,15 +96,9 @@
         self.cache.put(uuid, value)
 
         setproctitle(oldtitle)
-<<<<<<< HEAD
         return value 
                 
     def send(self):
-=======
-        return self.value
-
-    def sendBroadcast(self):
->>>>>>> b7e00fa3
         raise NotImplementedError
 
     def recv(self):
@@ -140,11 +112,7 @@
 
         N = self.BlockSize
         blockNum = len(buf) / N + 1
-<<<<<<< HEAD
         val = [Block(i, compress(buf[i*N:i*N+N])) 
-=======
-        val = [BroadcastBlock(i, compress(buf[i*N:i*N+N]))
->>>>>>> b7e00fa3
                     for i in range(blockNum)]
         return val, len(buf)
 
@@ -193,26 +161,13 @@
             self.server_thread.join()
             self.guide_thread.join()
 
-<<<<<<< HEAD
     def send(self):
         logger.debug("start send %s", self.uuid)
         self.blocks, self.bytes = self.blockifyObject(self.value)
         logger.info("broadcast %s: %d bytes in %d blocks", self.uuid, 
                 self.bytes, len(self.blocks))
-=======
-    def sendBroadcast(self):
-        logger.debug("start sendBroadcast %s", self.uuid)
-        variableInfo = self.blockifyObject(self.value)
-        self.blocks = variableInfo.blocks
-        self.total_bytes = variableInfo.total_bytes
-        self.total_blocks = variableInfo.total_blocks
-        logger.info("broadcast %s: %d bytes in %d blocks", self.uuid,
-                self.total_bytes, self.total_blocks)
-        self.bytes = self.total_bytes
->>>>>>> b7e00fa3
 
         self.startServer()
-<<<<<<< HEAD
         self.startGuide()
     
     def startGuide(self):
@@ -240,17 +195,6 @@
                 sock.send_pyobj(ssi)
                 continue
 
-=======
-
-    def startGuide(self):
-        def run():
-            sock = env.ctx.socket(zmq.REP)
-            port = sock.bind_to_random_port("tcp://0.0.0.0")
-            self.guide_addr = "tcp://%s:%d" % (self.host, port)
-            logger.debug("guide start at %s", self.guide_addr)
-
-            sources = {}
->>>>>>> b7e00fa3
             while True:
                 ssi = self.selectSuitableSource(listOfSources, addr)
                 if not ssi:
@@ -262,7 +206,6 @@
                     else:
                         break
 
-<<<<<<< HEAD
             logger.debug("sending selected sourceinfo %s", ssi.addr)
             sock.send_pyobj(ssi)
             
@@ -272,29 +215,6 @@
             sources[addr] = o
             listOfSources.append(o)
             sources[addr].parents.append(ssi)                
-=======
-                while True:
-                    ssi = self.selectSuitableSource(addr)
-                    if not ssi:
-                        self.MaxDegree += 1
-                        ssi = self.selectSuitableSource(addr)
-                    if ssi:
-                        if not self.check_activity(ssi):
-                            ssi.failed = True
-                        else:
-                            break
-
-                logger.debug("sending selected sourceinfo %s", ssi.addr)
-                sock.send_pyobj(ssi)
-
-                o = SourceInfo(addr, self.total_blocks,
-                    self.total_bytes, self.block_size)
-                logger.debug("Adding possible new source to listOfSource: %s",
-                    o)
-                sources[addr] = o
-                self.listOfSources.append(o)
-                sources[addr].parents.append(ssi)
->>>>>>> b7e00fa3
 
         sock.close()
         logger.debug("Sending stop notification to %d servers ...", len(listOfSources))
@@ -353,17 +273,7 @@
             # clear cache
             self.cache.put(self.uuid, None)
 
-<<<<<<< HEAD
         self.server_thread = spawn(run)
-=======
-        spawn(run)
-        while self.serverAddr is None:
-            time.sleep(0.01)
-        #logger.debug("server started...")
-        self.listOfSources = [SourceInfo(self.serverAddr,
-            self.total_blocks, self.total_bytes,
-            self.block_size)]
->>>>>>> b7e00fa3
 
     def stopServer(self, addr):
         req = env.ctx.socket(zmq.REQ)
@@ -377,10 +287,6 @@
 
     def recv(self):
         self.initializeSlaveVariables()
-<<<<<<< HEAD
-=======
-
->>>>>>> b7e00fa3
         self.startServer()
 
         start = time.time()
@@ -401,25 +307,11 @@
         while True:
             guide_sock.send_pyobj(self.server_addr)
             source_info = guide_sock.recv_pyobj()
-<<<<<<< HEAD
             logger.debug("received SourceInfo from master: %s", 
-=======
-
-            self.total_blocks = source_info.total_blocks
-            self.total_bytes = source_info.total_bytes
-            logger.debug("received SourceInfo from master: %s",
->>>>>>> b7e00fa3
                 source_info)
             self.receiveSingleTransmission(source_info, total_blocks)
             if len(self.blocks) == total_blocks:
                 break
-<<<<<<< HEAD
-=======
-        else:
-            raise Exception("receiveSingleTransmission failed")
-
-        logger.debug("%s got broadcast in %.1fs from %s", self.serverAddr, time.time() - start, source_info.addr)
->>>>>>> b7e00fa3
 
         logger.debug("%s got broadcast in %.1fs from %s", self.server_addr, time.time() - start, source_info.addr)
         guide_sock.close()
@@ -460,17 +352,8 @@
         cls.tracker_addr = 'tcp://%s:%d' % (cls.host, port)
 
         def run():
-<<<<<<< HEAD
             logger.debug("TreeBroadcast tracker started at %s", 
                     cls.tracker_addr)
-=======
-            sock = env.ctx.socket(zmq.REP)
-            sock.setsockopt(zmq.LINGER, 0)
-            port = sock.bind_to_random_port("tcp://0.0.0.0")
-            cls.master_addr = 'tcp://%s:%d' % (cls.host, port)
-            logger.debug("TreeBroadcast tracker started at %s",
-                    cls.master_addr)
->>>>>>> b7e00fa3
             while True:
                 uuid = sock.recv_pyobj()
                 obj = cls.guides.get(uuid, '')
@@ -484,7 +367,6 @@
             cls.tracker_thread = spawn(run)
             env.register('TreeBroadcastTrackerAddr', cls.tracker_addr)
         else:
-<<<<<<< HEAD
             cls.tracker_addr = env.get('TreeBroadcastTrackerAddr')
             
         logger.debug("TreeBroadcast initialized")
@@ -565,21 +447,6 @@
         
         logger.debug("%s got broadcast in %.1fs", self.server_addr, time.time() - start)
         guide_sock.close()
-=======
-            cls.master_addr = env.get('TreeBroadcastTrackerAddr')
-
-        logger.debug("TreeBroadcast initialized")
-
-    @classmethod
-    def registerValue(cls, uuid, guide_addr):
-        cls.guides[uuid] = guide_addr
-        logger.debug("New value registered with the Tracker %s, %s", uuid, guide_addr)
-
-    @classmethod
-    def unregisterValue(cls, uuid):
-        guide_addr = cls.guides.pop(uuid, None)
-        logger.debug("value unregistered from Tracker %s, %s", uuid, guide_addr)
->>>>>>> b7e00fa3
 
     def receive_from_local(self, sources):
         poller = zmq.Poller()
