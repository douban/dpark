#!/usr/bin/env python

# hook for virtualenv
# switch to the virtualenv where the executor belongs,
# replace all the path for modules
import sys, os.path
P = 'site-packages'
apath = os.path.abspath(__file__)
if P in apath:
    virltualenv = apath[:apath.index(P)]
    sysp = [p[:-len(P)] for p in sys.path if p.endswith(P)][0]
    if sysp != virltualenv:
        sys.path = [p.replace(sysp, virltualenv) for p in sys.path]

import logging
import os, sys, time
import signal
import os.path
import marshal
import cPickle
import multiprocessing
import threading
import SocketServer
import SimpleHTTPServer
import shutil
import socket
import urllib2
import platform
import gc

import zmq

import pymesos as mesos
import pymesos.mesos_pb2 as mesos_pb2

sys.path.insert(0, os.path.dirname(os.path.dirname(__file__)))
from dpark.util import compress, decompress, getproctitle, setproctitle, spawn
from dpark.serialize import marshalable
from dpark.accumulator import Accumulator
from dpark.schedule import Success, OtherFailure
from dpark.env import env
from dpark.shuffle import LocalFileShuffle

logger = logging.getLogger("executor@%s" % socket.gethostname())

TASK_RESULT_LIMIT = 1024 * 256
DEFAULT_WEB_PORT = 5055
MAX_IDLE_TIME = 60

Script = ''

def reply_status(driver, task, status, data=None):
    update = mesos_pb2.TaskStatus()
    update.task_id.value = task.task_id.value
    update.state = status
    if data is not None:
        update.data = data
    driver.sendStatusUpdate(update)

def run_task(task_data):
    try:
        gc.disable()
        task, ntry = cPickle.loads(decompress(task_data))
        setproctitle('dpark worker %s: run task %s' % (Script, task))

        Accumulator.clear()
        result = task.run(ntry)
        accUpdate = Accumulator.values()

        if marshalable(result):
            flag, data = 0, marshal.dumps(result)
        else:
            flag, data = 1, cPickle.dumps(result, -1)
        data = compress(data)

        if len(data) > TASK_RESULT_LIMIT:
<<<<<<< HEAD
            path = LocalFileShuffle.getOutputFile(0, ntry, task.id, len(data))
=======
            workdir = env.get('WORKDIR')
            name = 'task_%s_%s.result' % (task.id, ntry)
            path = os.path.join(workdir, name)
>>>>>>> b7e00fa3
            f = open(path, 'w')
            f.write(data)
            f.close()
            data = '/'.join([LocalFileShuffle.getServerUri()] + path.split('/')[-3:])
            flag += 2

        return mesos_pb2.TASK_FINISHED, cPickle.dumps((Success(), (flag, data), accUpdate), -1)
    except :
        import traceback
        msg = traceback.format_exc()
        return mesos_pb2.TASK_FAILED, cPickle.dumps((OtherFailure(msg), None, None), -1)
    finally:
        setproctitle('dpark worker: idle')
        gc.collect()
        gc.enable()

<<<<<<< HEAD
def init_env(args):
=======
def cleanup(workdir):
    while os.getppid() > 1:
        time.sleep(1)

    while os.path.exists(workdir):
        try: shutil.rmtree(workdir, True)
        except: pass

    os._exit(0)

def init_env(args, workdir):
>>>>>>> b7e00fa3
    setproctitle('dpark worker: idle')
    env.start(False, args)

basedir = None
class LocalizedHTTP(SimpleHTTPServer.SimpleHTTPRequestHandler):
    def translate_path(self, path):
        out = SimpleHTTPServer.SimpleHTTPRequestHandler.translate_path(self, path)
        return basedir + '/' + out[len(os.getcwd()):]

    def log_message(self, format, *args):
        pass

def startWebServer(path):
    global basedir
    basedir = path
    ss = SocketServer.TCPServer(('0.0.0.0', 0), LocalizedHTTP)
    threading.Thread(target=ss.serve_forever).start()
    return ss.server_address[1]



class LocalizedHTTP(SimpleHTTPServer.SimpleHTTPRequestHandler):
    basedir = None
    def translate_path(self, path):
        out = SimpleHTTPServer.SimpleHTTPRequestHandler.translate_path(self, path)
        return self.basedir + '/' + os.path.relpath(out)

    def log_message(self, format, *args):
        pass

def startWebServer(path):
    # check the default web server
    if not os.path.exists(path):
        os.makedirs(path)
    testpath = os.path.join(path, 'test')
    with open(testpath, 'w') as f:
        f.write(path)
    default_uri = 'http://%s:%d/%s' % (socket.gethostname(), DEFAULT_WEB_PORT,
            os.path.basename(path))
    try:
        data = urllib2.urlopen(default_uri + '/' + 'test').read()
        if data == path:
            return default_uri
    except IOError, e:
        pass

    logger.warning("default webserver at %s not available", DEFAULT_WEB_PORT)
    LocalizedHTTP.basedir = os.path.dirname(path)
    ss = SocketServer.TCPServer(('0.0.0.0', 0), LocalizedHTTP)
    spawn(ss.serve_forever)
    uri = "http://%s:%d/%s" % (socket.gethostname(), ss.server_address[1],
            os.path.basename(path))
    return uri

def forword(fd, addr, prefix=''):
    f = os.fdopen(fd, 'r')
    ctx = zmq.Context()
    out = [None]
    buf = []
    def send(buf):
        if not out[0]:
            out[0] = ctx.socket(zmq.PUSH)
            out[0].connect(addr)
        out[0].send(prefix+''.join(buf))

    while True:
        try:
            line = f.readline()
            if not line: break
            buf.append(line)
            if line.endswith('\n'):
                send(buf)
                buf = []
        except IOError:
            break
    if buf:
        send(buf)
    if out[0]:
        out[0].close()
    f.close()
    ctx.shutdown()

def start_forword(addr, prefix, oldfile):
    rfd, wfd = os.pipe()
    t = spawn(forword, rfd, addr, prefix)
<<<<<<< HEAD
    newfile = os.fdopen(wfd, 'w', 0)
    return t, newfile
=======
    return t, os.fdopen(wfd, 'w', 0)
>>>>>>> b7e00fa3

def get_pool_memory(pool):
    try:
        import psutil
        p = psutil.Process(pool._pool[0].pid)
        return p.get_memory_info()[0] >> 20
    except Exception:
        return 0

def get_task_memory(task):
    for r in task.resources:
        if r.name == 'mem':
            return r.scalar.value
    logger.error("no memory in resource: %s", task.resources)
    return 100 # 100M

def safe(f):
    def _(self, *a, **kw):
        with self.lock:
            r = f(self, *a, **kw)
        return r
    return _
<<<<<<< HEAD
            
def setup_cleaner_process(workdir):
    ppid = os.getpid()
    pid = os.fork()
    if pid == 0:
        os.setsid()
        pid = os.fork()
        if pid == 0:
            try:
                import psutil
            except ImportError:
                os._exit(1)
            try: 
                setproctitle('dpark cleaner %s wait(%d)' % (workdir, ppid))
                psutil.Process(ppid).wait()
                os.killpg(ppid, signal.SIGKILL) # kill workers
            except Exception, e:
                pass # make sure to exit
            finally:
                setproctitle('dpark cleaning %s ' % workdir)
                for d in workdir:
                    while os.path.exists(d):
                        try: shutil.rmtree(d, True)
                        except: pass
        os._exit(0)
    os.wait()
=======

# cleaner process
def clean_work_dir(path):
    setproctitle('dpark cleaner %s' % path)
    threading.Thread(target=cleanup, args=[path]).start()
>>>>>>> b7e00fa3

class MyExecutor(mesos.Executor):
    def __init__(self):
        self.workdir = []
        self.idle_workers = []
        self.busy_workers = {}
        self.lock = threading.RLock()

    def check_memory(self, driver):
        try:
            import psutil
        except ImportError:
            logger.error("no psutil module")
            return

        mem_limit = {}

        while True:
            self.lock.acquire()

            for tid, (task, pool) in self.busy_workers.items():
                pid = pool._pool[0].pid
                try:
                    p = psutil.Process(pid)
                    rss = p.get_memory_info()[0] >> 20
                except psutil.error.Error, e:
                    logger.error("worker process %d of task %s is dead: %s", pid, tid, e)
                    reply_status(driver, task, mesos_pb2.TASK_LOST)
                    self.busy_workers.pop(tid)
                    continue

                if p.status == psutil.STATUS_ZOMBIE or not p.is_running():
                    logger.error("worker process %d of task %s is zombie", pid, tid)
                    reply_status(driver, task, mesos_pb2.TASK_LOST)
                    self.busy_workers.pop(tid)
                    continue

                offered = get_task_memory(task)
                if not offered:
                    continue
                if rss > offered * 1.5:
                    logger.warning("task %s used too much memory: %dMB > %dMB * 1.5, kill it. "
                            + "use -M argument or taskMemory to request more memory.", tid, rss, offered)
                    reply_status(driver, task, mesos_pb2.TASK_KILLED)
                    self.busy_workers.pop(tid)
                    pool.terminate()
                elif rss > offered * mem_limit.get(tid, 1.0):
                    logger.debug("task %s used too much memory: %dMB > %dMB, "
                            + "use -M to request or taskMemory for more memory", tid, rss, offered)
                    mem_limit[tid] = rss / offered + 0.1

            now = time.time()
            n = len([1 for t, p in self.idle_workers if t + MAX_IDLE_TIME < now])
            if n:
                for _, p in self.idle_workers[:n]:
                    p.terminate()
                self.idle_workers = self.idle_workers[n:]

            self.lock.release()

<<<<<<< HEAD
            time.sleep(1) 
=======
            if self.idle_workers or self.busy_workers:
                idle_cycle = 0
            else:
                idle_cycle += 1
                if idle_cycle > MAX_IDLE_CYCLE:
                    logger.warning("shutdown idle executor")
                    self.shutdown()

            time.sleep(1)
>>>>>>> b7e00fa3

    @safe
    def registered(self, driver, executorInfo, frameworkInfo, slaveInfo):
        try:
            global Script
            Script, cwd, python_path, osenv, self.parallel, out_logger, err_logger, logLevel, args = marshal.loads(executorInfo.data)
            self.init_args = args
            try:
                os.chdir(cwd)
            except OSError:
                driver.sendFrameworkMessage("switch cwd failed: %s not exists!" % cwd)
            sys.path = python_path
            os.environ.update(osenv)
            prefix = '[%s] ' % socket.gethostname()
            self.outt, sys.stdout = start_forword(out_logger, prefix, sys.stdout)
            self.errt, sys.stderr = start_forword(err_logger, prefix, sys.stderr)
            logging.basicConfig(format='%(asctime)-15s [%(levelname)s] [%(name)-9s] %(message)s', level=logLevel)

            self.workdir = args['WORKDIR']
            root = os.path.dirname(self.workdir[0])
            if not os.path.exists(root):
                os.mkdir(root)
                os.chmod(root, 0777) # because umask
            args['SERVER_URI'] = startWebServer(self.workdir[0])
            if 'MESOS_SLAVE_PID' in os.environ: # make unit test happy
                setup_cleaner_process(self.workdir)

            spawn(self.check_memory, driver)

            logger.debug("executor started at %s", slaveInfo.hostname)

        except Exception, e:
            import traceback
            msg = traceback.format_exc()
            logger.error("init executor failed: %s", msg)
            raise

    def get_idle_worker(self):
        try:
            return self.idle_workers.pop()[1]
        except IndexError:
            p = multiprocessing.Pool(1, init_env, [self.init_args])
            p.done = 0
            return p

    @safe
    def launchTask(self, driver, task):
        try:
            reply_status(driver, task, mesos_pb2.TASK_RUNNING)
            logging.debug("launch task %s", task.task_id.value)

            pool = self.get_idle_worker()
            self.busy_workers[task.task_id.value] = (task, pool)

            def callback((state, data)):
                with self.lock:
                    if task.task_id.value not in self.busy_workers:
                        return
                    _, pool = self.busy_workers.pop(task.task_id.value)
                    pool.done += 1
                    reply_status(driver, task, state, data)
<<<<<<< HEAD
                    self.idle_workers.append((time.time(), pool))
        
=======
                    if (len(self.idle_workers) + len(self.busy_workers) < self.parallel
                            and len(self.idle_workers) < MAX_IDLE_WORKERS
                            and pool.done < MAX_TASKS_PER_WORKER
                            and get_pool_memory(pool) < get_task_memory(task)): # maybe memory leak in executor
                        self.idle_workers.append((time.time(), pool))
                    else:
                        try: pool.terminate()
                        except: pass

>>>>>>> b7e00fa3
            pool.apply_async(run_task, [task.data], callback=callback)

        except Exception, e:
            import traceback
            msg = traceback.format_exc()
            reply_status(driver, task, mesos_pb2.TASK_LOST, msg)
            return

    @safe
    def killTask(self, driver, taskId):
        if taskId.value in self.busy_workers:
            task, pool = self.busy_workers.pop(taskId.value)
            reply_status(driver, task, mesos_pb2.TASK_KILLED)
            pool.terminate()

    @safe
    def shutdown(self, driver=None):
        def terminate(p):
            try:
                for pi in p._pool:
                    os.kill(pi.pid, signal.SIGKILL)
            except Exception, e:
                pass
        for _, p in self.idle_workers:
            terminate(p)
        for _, p in self.busy_workers.itervalues():
            terminate(p)

        # clean work files
        for d in self.workdir:
            try: shutil.rmtree(d, True)
            except: pass
        
        sys.stdout.close()
        sys.stderr.close()
        os.close(1)
        os.close(2)
        self.outt.join()
        self.errt.join()
        
def run():
    executor = MyExecutor()
    driver = mesos.MesosExecutorDriver(executor)
    driver.run()

if __name__ == '__main__':
    run()<|MERGE_RESOLUTION|>--- conflicted
+++ resolved
@@ -74,13 +74,7 @@
         data = compress(data)
 
         if len(data) > TASK_RESULT_LIMIT:
-<<<<<<< HEAD
             path = LocalFileShuffle.getOutputFile(0, ntry, task.id, len(data))
-=======
-            workdir = env.get('WORKDIR')
-            name = 'task_%s_%s.result' % (task.id, ntry)
-            path = os.path.join(workdir, name)
->>>>>>> b7e00fa3
             f = open(path, 'w')
             f.write(data)
             f.close()
@@ -97,21 +91,7 @@
         gc.collect()
         gc.enable()
 
-<<<<<<< HEAD
 def init_env(args):
-=======
-def cleanup(workdir):
-    while os.getppid() > 1:
-        time.sleep(1)
-
-    while os.path.exists(workdir):
-        try: shutil.rmtree(workdir, True)
-        except: pass
-
-    os._exit(0)
-
-def init_env(args, workdir):
->>>>>>> b7e00fa3
     setproctitle('dpark worker: idle')
     env.start(False, args)
 
@@ -197,12 +177,8 @@
 def start_forword(addr, prefix, oldfile):
     rfd, wfd = os.pipe()
     t = spawn(forword, rfd, addr, prefix)
-<<<<<<< HEAD
     newfile = os.fdopen(wfd, 'w', 0)
     return t, newfile
-=======
-    return t, os.fdopen(wfd, 'w', 0)
->>>>>>> b7e00fa3
 
 def get_pool_memory(pool):
     try:
@@ -225,7 +201,6 @@
             r = f(self, *a, **kw)
         return r
     return _
-<<<<<<< HEAD
             
 def setup_cleaner_process(workdir):
     ppid = os.getpid()
@@ -252,13 +227,6 @@
                         except: pass
         os._exit(0)
     os.wait()
-=======
-
-# cleaner process
-def clean_work_dir(path):
-    setproctitle('dpark cleaner %s' % path)
-    threading.Thread(target=cleanup, args=[path]).start()
->>>>>>> b7e00fa3
 
 class MyExecutor(mesos.Executor):
     def __init__(self):
@@ -319,19 +287,7 @@
 
             self.lock.release()
 
-<<<<<<< HEAD
             time.sleep(1) 
-=======
-            if self.idle_workers or self.busy_workers:
-                idle_cycle = 0
-            else:
-                idle_cycle += 1
-                if idle_cycle > MAX_IDLE_CYCLE:
-                    logger.warning("shutdown idle executor")
-                    self.shutdown()
-
-            time.sleep(1)
->>>>>>> b7e00fa3
 
     @safe
     def registered(self, driver, executorInfo, frameworkInfo, slaveInfo):
@@ -393,20 +349,8 @@
                     _, pool = self.busy_workers.pop(task.task_id.value)
                     pool.done += 1
                     reply_status(driver, task, state, data)
-<<<<<<< HEAD
                     self.idle_workers.append((time.time(), pool))
         
-=======
-                    if (len(self.idle_workers) + len(self.busy_workers) < self.parallel
-                            and len(self.idle_workers) < MAX_IDLE_WORKERS
-                            and pool.done < MAX_TASKS_PER_WORKER
-                            and get_pool_memory(pool) < get_task_memory(task)): # maybe memory leak in executor
-                        self.idle_workers.append((time.time(), pool))
-                    else:
-                        try: pool.terminate()
-                        except: pass
-
->>>>>>> b7e00fa3
             pool.apply_async(run_task, [task.data], callback=callback)
 
         except Exception, e:
