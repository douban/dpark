import os, sys
import atexit
import optparse
import signal
import logging
import gc

from dpark.rdd import *
from dpark.accumulator import Accumulator
from dpark.schedule import LocalScheduler, MultiProcessScheduler, MesosScheduler
from dpark.env import env
from dpark.moosefs import walk
import dpark.conf as conf

logger = logging.getLogger("context")

def singleton(cls):
    instances = {}
    def getinstance(*a, **kw):
        key = (cls, tuple(a), tuple(sorted(kw.items())))
        if key not in instances:
            instances[key] = cls(*a, **kw)
        return instances[key]
    return getinstance

def setup_conf(options):
    if options.conf:
        conf.load_conf(options.conf)
    elif 'DPARK_CONF' in os.environ:
        conf.load_conf(os.environ['DPARK_CONF'])
    elif os.path.exists('/etc/dpark.conf'):
        conf.load_conf('/etc/dpark.conf')

    conf.__dict__.update(os.environ)
    import moosefs
    moosefs.MFS_PREFIX = conf.MOOSEFS_MOUNT_POINTS

@singleton
class DparkContext(object):
    nextShuffleId = 0
    def __init__(self, master=None):
        self.master = master
        self.initialized = False
        self.started = False
        self.defaultParallelism = 2

    def init(self):
        if self.initialized:
            return

<<<<<<< HEAD
=======
        #if 'MESOS_SLAVE_PID' in os.environ and 'DRUN_SIZE' not in os.environ:
        #    from executor import run
        #    run()
        #    sys.exit(0)

>>>>>>> b7e00fa3
        options = parse_options()
        self.options = options
        setup_conf(options) 

        master = self.master or options.master
        if master == 'local':
            self.scheduler = LocalScheduler()
            self.isLocal = True
        elif master == 'process':
            self.scheduler = MultiProcessScheduler(options.parallel)
            self.isLocal = False
        else:
            if master == 'mesos':
                master = conf.MESOS_MASTER

            if master.startswith('mesos://'):
                if '@' in master:
                    master = master[master.rfind('@')+1:]
                else:
                    master = master[master.rfind('//')+2:]
            elif master.startswith('zoo://'):
                master = 'zk' + master[3:]
        
            if ':' not in master:
                master += ':5050'
            self.scheduler = MesosScheduler(master, options)
            self.isLocal = False

        self.master = master

        if options.parallel:
            self.defaultParallelism = options.parallel
        else:
            self.defaultParallelism = self.scheduler.defaultParallelism()
        self.defaultMinSplits = max(self.defaultParallelism, 2)

        self.initialized = True

    def newShuffleId(self):
        self.nextShuffleId += 1
        return self.nextShuffleId

    def parallelize(self, seq, numSlices=None):
        self.init()
        if numSlices is None:
            numSlices = self.defaultParallelism
        return ParallelCollection(self, seq, numSlices)

    def makeRDD(self, seq, numSlices=None):
        return self.parallelize(seq, numSlices)

    def textFile(self, path, ext='', followLink=True, maxdepth=0, cls=TextFileRDD, *ka, **kws):
        if isinstance(path, (list, tuple)):
            return self.union([self.textFile(p, ext, followLink, maxdepth, cls, *ka, **kws)
                for p in path])

        path = os.path.realpath(path)
        def create_rdd(cls, path, *ka, **kw):
            if cls is TextFileRDD:
                if path.endswith('.bz2'):
                    return BZip2FileRDD(self, path, *ka, **kw)
                elif path.endswith('.gz'):
                    return GZipFileRDD(self, path, *ka, **kw)
            return cls(self, path, *ka, **kw)

        if os.path.isdir(path):
            paths = []
            for root,dirs,names in walk(path, followlinks=followLink):
                if maxdepth > 0:
                    depth = len(filter(None, root[len(path):].split('/'))) + 1
                    if depth > maxdepth:
                        break
                for n in sorted(names):
                    if n.endswith(ext) and not n.startswith('.'):
                        p = os.path.join(root, n)
                        if followLink or not os.path.islink(p):
                            paths.append(p)
                dirs.sort()
                for d in dirs[:]:
                    if d.startswith('.'):
                        dirs.remove(d)

            rdds = [create_rdd(cls, p, *ka, **kws)
                     for p in paths]
            return self.union(rdds)
        else:
            return create_rdd(cls, path, *ka, **kws)

    def partialTextFile(self, path, begin, end, splitSize=None, numSplits=None):
        return PartialTextFileRDD(self, path, begin, end, splitSize, numSplits)

    def bzip2File(self, *args, **kwargs):
        "deprecated"
        logger.warning("bzip2File() is deprecated, use textFile('xx.bz2') instead")
        return self.textFile(cls=BZip2FileRDD, *args, **kwargs)

    def csvFile(self, path, dialect='excel', *args, **kwargs):
        return self.textFile(path, cls=TextFileRDD, *args, **kwargs).fromCsv(dialect)

    def binaryFile(self, path, fmt=None, length=None, *args, **kwargs):
        return self.textFile(path, cls=BinaryFileRDD, fmt=fmt, length=length, *args, **kwargs)

    def tableFile(self, path, *args, **kwargs):
        return self.textFile(path, cls=TableFileRDD, *args, **kwargs)

    def table(self, path, **kwargs):
<<<<<<< HEAD
        dpath = path[0] if isinstance(path, (list, tuple)) else path
        for root, dirs, names in walk(dpath): 
=======
        p = None
        for root, dirs, names in os.walk(path[0]
                if isinstance(path, (list, tuple)) else path):
>>>>>>> b7e00fa3
            if '.field_names' in names:
                p = os.path.join(root, '.field_names')
                fields = open(p).read().split('\t')
                break
        else:
            raise Exception("no .field_names found in %s" % path)
        return self.tableFile(path, **kwargs).asTable(fields)

    def beansdb(self, path, depth=None, filter=None, fullscan=False, raw=False, only_latest=False):
        "(Key, (Value, Version, Timestamp)) data in beansdb"
        if isinstance(path, (tuple, list)):
            return self.union([self.beansdb(p, depth, filter, fullscan, raw, only_latest)
                    for p in path])

        path = os.path.realpath(path)
        assert os.path.exists(path), "%s no exists" % path
        if os.path.isdir(path):
            subs = []
            if not depth:
                subs = [os.path.join(path, n) for n in os.listdir(path) if n.endswith('.data')]
            if subs:
                rdd = self.union([BeansdbFileRDD(self, p, filter, fullscan, True)
                        for p in subs])
            else:
                subs = [os.path.join(path, '%x'%i) for i in range(16)]
                rdd = self.union([self.beansdb(p, depth and depth-1, filter, fullscan, True, only_latest)
                        for p in subs if os.path.exists(p)])
                only_latest = False
        else:
            rdd = BeansdbFileRDD(self, path, filter, fullscan, True)

        # choose only latest version
        if only_latest:
            rdd = rdd.reduceByKey(lambda v1,v2: v1[2] > v2[2] and v1 or v2, len(rdd) / 4)
        if not raw:
            rdd = rdd.mapValue(lambda (v,ver,t): (restore_value(*v), ver, t))
        return rdd

    def union(self, rdds):
        return UnionRDD(self, rdds)

    def zip(self, rdds):
        return ZippedRDD(self, rdds)

    def accumulator(self, init=0, param=None):
        return Accumulator(init, param)

    def broadcast(self, v):
        self.start()
        from dpark.broadcast import TheBroadcast
        return TheBroadcast(v, self.isLocal)

    def start(self):
        if self.started:
            return

        self.init()

        env.start(True, isLocal=self.isLocal)
        self.scheduler.start()
        self.started = True
        atexit.register(self.stop)

        def handler(signm, frame):
            logger.error("got signal %d, exit now", signm)
            self.scheduler.shutdown()
        try:
            signal.signal(signal.SIGTERM, handler)
            signal.signal(signal.SIGHUP, handler)
            signal.signal(signal.SIGABRT, handler)
            signal.signal(signal.SIGQUIT, handler)
        except: pass

<<<<<<< HEAD
=======
        signal.signal(signal.SIGTERM, handler)
        signal.signal(signal.SIGHUP, handler)
        signal.signal(signal.SIGABRT, handler)
        signal.signal(signal.SIGQUIT, handler)

>>>>>>> b7e00fa3
        try:
            from rfoo.utils import rconsole
            rconsole.spawn_server(locals(), 0)
        except ImportError:
            pass

    def runJob(self, rdd, func, partitions=None, allowLocal=False):
        self.start()

        if partitions is None:
            partitions = range(len(rdd))
        try:
            gc.disable()
            for it in self.scheduler.runJob(rdd, func, partitions, allowLocal):
                yield it
        finally:
            gc.collect()
            gc.enable()

    def clear(self):
        if not self.started:
            return

        self.scheduler.clear()
        gc.collect()

    def stop(self):
        if not self.started:
            return

        env.stop()
        self.scheduler.stop()
        self.started = False

    def __getstate__(self):
        raise ValueError("should not pickle ctx")


parser = optparse.OptionParser(usage="Usage: %prog [options] [args]")

def add_default_options():
    parser.disable_interspersed_args()

    group = optparse.OptionGroup(parser, "Dpark Options")

    group.add_option("-m", "--master", type="string", default="local",
            help="master of Mesos: local, process, host[:port], or mesos://")
#    group.add_option("-n", "--name", type="string", default="dpark",
#            help="job name")
    group.add_option("-p", "--parallel", type="int", default=0,
            help="number of processes")

    group.add_option("-c", "--cpus", type="float", default=1.0,
            help="cpus used per task")
    group.add_option("-M", "--mem", type="float", default=1000.0,
            help="memory used per task")
    group.add_option("-g", "--group", type="string", default="",
            help="which group of machines")
    group.add_option("--err", type="float", default=0.0,
            help="acceptable ignored error record ratio (0.01%)")
    group.add_option("--snapshot_dir", type="string", default="",
            help="shared dir to keep snapshot of RDDs")

    group.add_option("--conf", type="string",
            help="path for configuration file")
    group.add_option("--self", action="store_true",
            help="user self as exectuor")
    group.add_option("--profile", action="store_true",
            help="do profiling")
    group.add_option("--keep-order", action="store_true",
            help="deprecated, always keep order")

    parser.add_option_group(group)

    parser.add_option("-q", "--quiet", action="store_true")
    parser.add_option("-v", "--verbose", action="store_true")

add_default_options()

def parse_options():
    options, args = parser.parse_args()
    options.logLevel = (options.quiet and logging.ERROR
                  or options.verbose and logging.DEBUG or logging.INFO)

    logging.basicConfig(format='%(asctime)-15s [%(levelname)s] [%(name)-9s] %(message)s',
        level=options.logLevel)

    return options<|MERGE_RESOLUTION|>--- conflicted
+++ resolved
@@ -48,14 +48,6 @@
         if self.initialized:
             return
 
-<<<<<<< HEAD
-=======
-        #if 'MESOS_SLAVE_PID' in os.environ and 'DRUN_SIZE' not in os.environ:
-        #    from executor import run
-        #    run()
-        #    sys.exit(0)
-
->>>>>>> b7e00fa3
         options = parse_options()
         self.options = options
         setup_conf(options) 
@@ -162,14 +154,8 @@
         return self.textFile(path, cls=TableFileRDD, *args, **kwargs)
 
     def table(self, path, **kwargs):
-<<<<<<< HEAD
         dpath = path[0] if isinstance(path, (list, tuple)) else path
         for root, dirs, names in walk(dpath): 
-=======
-        p = None
-        for root, dirs, names in os.walk(path[0]
-                if isinstance(path, (list, tuple)) else path):
->>>>>>> b7e00fa3
             if '.field_names' in names:
                 p = os.path.join(root, '.field_names')
                 fields = open(p).read().split('\t')
@@ -243,14 +229,6 @@
             signal.signal(signal.SIGQUIT, handler)
         except: pass
 
-<<<<<<< HEAD
-=======
-        signal.signal(signal.SIGTERM, handler)
-        signal.signal(signal.SIGHUP, handler)
-        signal.signal(signal.SIGABRT, handler)
-        signal.signal(signal.SIGQUIT, handler)
-
->>>>>>> b7e00fa3
         try:
             from rfoo.utils import rconsole
             rconsole.spawn_server(locals(), 0)
