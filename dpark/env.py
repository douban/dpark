--- conflicted
+++ resolved
@@ -82,14 +82,9 @@
         self.shuffleFetcher.stop()
         self.cacheTracker.stop()
         self.mapOutputTracker.stop()
-<<<<<<< HEAD
         from dpark.broadcast import TheBroadcast
         TheBroadcast.shutdown()
        
-=======
-        self.shuffleFetcher.stop()
-
->>>>>>> b7e00fa3
         logger.debug("cleaning workdir ...")
         for d in self.workdir:
             shutil.rmtree(d, True)
